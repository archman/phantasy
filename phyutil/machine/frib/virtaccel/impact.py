--- conflicted
+++ resolved
@@ -268,7 +268,7 @@
             if isinstance(elem, CavityElement):
                 chans = elem.channels
                 va.append_rw(chans.phase_cset, chans.phase_rset, chans.phase_read, 
-                             name="Cavity Phase", egu="degree")
+                             name="Cavity Phase", egu="degree", drvabs=180)
                 va.append_rw(chans.amplitude_cset, chans.amplitude_rset, chans.amplitude_read, 
                              name="Cavity Amplitude", egu="%", drvratio=0.05)
                 va.append_elem(elem)
@@ -698,57 +698,31 @@
                 catools.caput(chanstat, 0)
             else:
                 _LOGGER.warning("VirtualAccelerator: IMPACT exited with non-zero status code: %s\r\n%s", status, stdout)
-<<<<<<< HEAD
-                catools.caput(chanstat, self.va_bad)
-                continue
-=======
                 catools.caput(chanstat, 1)
->>>>>>> cd74a9c6
 
             if os.path.isfile(fort18path):
                 fort18 = numpy.loadtxt(fort18path, usecols=(0, 1))
                 fort18length = fort18.shape[0]
             else:
                 _LOGGER.warning("VirtualAccelerator: IMPACT output not found: %s", fort18path)
-<<<<<<< HEAD
-                catools.caput(chanstat, self.va_bad)
-                continue
-=======
                 catools.caput(chanstat, 1)
                 fort18length = 0
->>>>>>> cd74a9c6
 
             if os.path.isfile(fort24path):
                 fort24 = numpy.loadtxt(fort24path, usecols=(1, 2))
                 fort24length = fort24.shape[0]
             else:
                 _LOGGER.warning("VirtualAccelerator: IMPACT output not found: %s", fort24path)
-<<<<<<< HEAD
-                catools.caput(chanstat, self.va_bad)
-                continue
-=======
                 catools.caput(chanstat, 1)
                 fort24length = 0
->>>>>>> cd74a9c6
 
             if os.path.isfile(fort25path):
                 fort25 = numpy.loadtxt(fort25path, usecols=(1, 2))
                 fort25length = fort25.shape[0]
             else:
                 _LOGGER.warning("VirtualAccelerator: IMPACT output not found: %s", fort25path)
-<<<<<<< HEAD
-                catools.caput(chanstat, self.va_bad)
-                continue
-
-            catools.caput(chanstat, self.va_good)
-
-            fort18 = numpy.loadtxt(fort18path, usecols=(0, 1))
-            fort24 = numpy.loadtxt(fort24path, usecols=(1, 2))
-            fort25 = numpy.loadtxt(fort25path, usecols=(1, 2))
-=======
                 catools.caput(chanstat, 1)
                 fort25length = 0
->>>>>>> cd74a9c6
 
             output_map = []
             for elem in lattice.elements:
