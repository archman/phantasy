#!/usr/bin/env python
# -*- coding: utf-8 -*-

import os
from setuptools import setup, find_packages


def readme():
    with open('README.md', 'r') as f:
        return f.read()

def read_license():
    with open('LICENSE') as f:
        return f.read()


app_version="1.10.1"
app_name = "phantasy"
app_description = 'Physics high-level applications and toolkit for ' \
        'accelerator system'
app_long_description = readme() + '\n\n'
app_platform = ["Linux"]
app_author = "Tong Zhang"
app_author_email = "zhangt@frib.msu.edu"
app_license = read_license()
app_url = "https://archman.github.io/phantasy/"
app_keywords = "phantasy FRIB HLA high-level python FLAME IMPACT"
app_install_requires = [
    'numpy',
    'matplotlib',
    'xlrd',
    'lmfit',
    'scipy',
    'cothread',
    'pyepics',
]
app_extras_require = {
    'test': ['nose', 'nose-exclude', 'coverage'],
}

def get_all_dirs(des_root, src_root):
    ret = []
    for r,d,f in os.walk(src_root):
        ret.append(
                (os.path.join(des_root, r), [os.path.join(r, fi) for fi in f])
        )
    return ret

def set_entry_points():
    r = {}
    r['console_scripts'] = [
        'phytool=phantasy.tools.phytool:main',
        'plot_orbit=phantasy.tools.plot_orbit:main',
        'correct_orbit=phantasy.tools.correct_orbit:main',
        'test_phantasy=phantasy.tests:main',
        'pm_dat2json=phantasy.apps.wire_scanner.converter:main',
    ]

    r['gui_scripts'] = [
        'unicorn_app=phantasy.apps.unicorn:run',
        'lattice_viewer=phantasy.apps.lattice_viewer:run',
        'trajectory_viewer=phantasy.apps.trajectory_viewer:run',
        'correlation_visualizer=phantasy.apps.correlation_visualizer:run',
        'quad_scan=phantasy.apps.quad_scan:run',
        'va_launcher=phantasy.apps.va:run',
        'orm=phantasy.apps.orm:run',
        'wire_scanner=phantasy.apps.wire_scanner:run',
        'settings_manager=phantasy.apps.settings_manager:run',
<<<<<<< HEAD
        'allison_scanner=phantasy.apps.allison_scanner:run',
=======
        'app_launcher=phantasy.apps.app_launcher:run',
        'device_viewer=phantasy.apps.diag_viewer:run',
>>>>>>> 920d8625
    ]
    return r

setup(
    name=app_name,
    version=app_version,
    description=app_description,
    long_description=app_long_description,
    author=app_author,
    author_email=app_author_email,
    url=app_url,
    platforms=app_platform,
    license=app_license,
    keywords=app_keywords,
    packages=find_packages(),
    include_package_data=True,
    data_files=get_all_dirs('/etc/phantasy/config', 'demo_mconfig'),
    entry_points=set_entry_points(),
    classifiers=[
        'Programming Language :: Python :: 2.7',
        'Programming Language :: Python :: 3',
        'Topic :: Software Development :: Libraries :: Python Modules',
        'Topic :: Scientific/Engineering :: Physics'],
    tests_require=['nose'],
    test_suite='nose.collector',
    install_requires=app_install_requires,
    extras_require=app_extras_require,
)<|MERGE_RESOLUTION|>--- conflicted
+++ resolved
@@ -66,12 +66,9 @@
         'orm=phantasy.apps.orm:run',
         'wire_scanner=phantasy.apps.wire_scanner:run',
         'settings_manager=phantasy.apps.settings_manager:run',
-<<<<<<< HEAD
         'allison_scanner=phantasy.apps.allison_scanner:run',
-=======
         'app_launcher=phantasy.apps.app_launcher:run',
         'device_viewer=phantasy.apps.diag_viewer:run',
->>>>>>> 920d8625
     ]
     return r
 
